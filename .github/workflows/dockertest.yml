--- conflicted
+++ resolved
@@ -13,12 +13,6 @@
     strategy:
       fail-fast: true
       matrix:
-<<<<<<< HEAD
-=======
-        postgres: [16, 15]
-        compiler: [clang]
-        distr: [alpine, ubuntu]
->>>>>>> 466738fe
         include:
           # stable versions for the docker publications !
           - postgres: 16
